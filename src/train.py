--- conflicted
+++ resolved
@@ -37,13 +37,8 @@
         "project_name": "babyai-classical-ppo-experiments",  # TODO: "babyai-ppo-experiments"
         "experiment_name": datetime.now().strftime("%Y-%m-%d_%H-%M-%S"),
         "entity": "OE_2025",
-<<<<<<< HEAD
-        "push_to_hub": False,  # TODO: True
-        "hub_model_id": None,  # If None, will use f"{hf_username}/{args.project_name}-{args.experiment_name}"
-=======
         "push_to_hub": True, # TODO: True
         "hub_model_id": None, # If None, will use f"{hf_username}/{args.project_name}-{args.experiment_name}"
->>>>>>> 156b9193
         # Checkpoint config
         "save_every": 10,  # TODO: 10
         "checkpoint_dir": "checkpoints",
@@ -51,13 +46,8 @@
         "pretrained_dir": "CatkinChen/babyai-classical-ppo-experiments-2025-04-03_13-12-13",  # add path for the pretrained model "your-hf-username/your-model-repo"
         "load_checkpoint": None,
         # Training config
-<<<<<<< HEAD
-        "model_id": "HuggingFaceTB/SmolLM2-135M-Instruct",  # "meta-llama/Llama-3.2-3B-Instruct",
-        "separate_vhead": False,
-=======
         "model_id": "meta-llama/Llama-3.2-3B-Instruct", # "HuggingFaceTB/SmolLM2-135M-Instruct", ,
         "separate_vhead": False, 
->>>>>>> 156b9193
         "num_shared_layers": None,
         "num_steps_train": 50,
         "num_envs": 4,  # TODO: 4
@@ -280,15 +270,11 @@
             generation_kwargs=generation_kwargs,
             device=device,
             batch_size=args.batch_size,
-            logger=logger,
             context_window=args.context_window,
             reasoning_flag=args.reasoning_flag,
-<<<<<<< HEAD
             logger=train_logger,
-=======
             trajectory_rl=args.trajactory_rl,
             episode_counter=episode_counter
->>>>>>> 156b9193
         )
         sample_time = (datetime.now() - start_time).total_seconds()
         logger.info(f"Sample batch time: {sample_time:.2f} seconds")
