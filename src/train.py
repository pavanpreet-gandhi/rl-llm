--- conflicted
+++ resolved
@@ -32,18 +32,10 @@
     """
     args = {
         # Logging config
-<<<<<<< HEAD
-        "project_name": "babyai-ppo-experiments",  # TODO: "babyai-ppo-experiments"
-        "experiment_name": datetime.now().strftime("%Y-%m-%d_%H-%M-%S"),
-        "push_to_hub": True,  # TODO: True
-        "hub_model_id": None,  # If None, will use f"{hf_username}/{args.project_name}-{args.experiment_name}"
-=======
         "project_name": "babyai-ppo", # TODO: "babyai-ppo-experiments"
         "experiment_name": datetime.now().strftime("%Y-%m-%d_%H-%M-%S"),
         "push_to_hub": False, # TODO: True
         "hub_model_id": None, # If None, will use f"{hf_username}/{args.project_name}-{args.experiment_name}"
-
->>>>>>> fb33565c
         # Checkpoint config
         "save_every": 25,  # TODO: 25
         "checkpoint_dir": "checkpoints",
@@ -94,11 +86,7 @@
     # breakpoint()
     env_managers = [
         EnvManager(
-<<<<<<< HEAD
-            gym.make(args.env_id, seed=i),
-=======
             env_id=args.env_id, 
->>>>>>> fb33565c
             invalid_action_penalty=args.invalid_action_penalty,
             consecutive_invalid_actions_allowed=args.consecutive_invalid_actions_allowed,
             reasoning_flag=args.reasoning_flag,  
