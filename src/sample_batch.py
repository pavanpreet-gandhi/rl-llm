--- conflicted
+++ resolved
@@ -110,13 +110,9 @@
 
     # Variables to keep track of stats
     total_generate_time = 0
-<<<<<<< HEAD
-    possible_env_ids = envs[0].env_ids # assuming all envs have the same env_ids
-=======
     possible_env_ids = envs[0].env_ids + [
         "all"
     ]  # assuming all envs have the same env_ids
->>>>>>> e4472a3b
     success_by_env_id = {env_id: [] for env_id in possible_env_ids}
     rewards_by_env_id = {env_id: [] for env_id in possible_env_ids}
     episode_lengths_by_env_id = {env_id: [] for env_id in possible_env_ids}
@@ -188,18 +184,6 @@
 
                 # Store stats
                 env_id = envs[i].env_id
-<<<<<<< HEAD
-                success_by_env_id[env_id].append(1 if success else 0)
-                rewards_by_env_id[env_id].append(final_reward if success else 0)
-                episode_lengths_by_env_id[env_id].append(episode_length)
-                num_invalid_actions_by_env_id[env_id].append(num_invalid_actions)
-                
-                # Discount rewards if successful
-                if success:
-                    for j in range(len(rewards_ep[i]) - 1):
-                        rewards_ep[i][j] = final_reward # add final reward to all previous rewards
-                
-=======
                 for key in [env_id, "all"]:
                     success_by_env_id[key].append(1 if success else 0)
                     rewards_by_env_id[key].append(final_reward if success else 0)
@@ -223,7 +207,6 @@
                             ] = final_reward  # add final reward to all previous rewards
                     rewards_all.extend(rewards_ep[i])
 
->>>>>>> e4472a3b
                 # Append to global storage
                 queries_all.extend(queries_ep[i])
                 responses_all.extend(responses_ep[i])
@@ -251,14 +234,6 @@
         torch.tensor(reward, dtype=torch.float32).to(device) for reward in rewards_all
     ]
 
-    # By env and episode stats
-    running_stats = {
-        "success": success_by_env_id,
-        "rewards": rewards_by_env_id,
-        "episode_lengths": episode_lengths_by_env_id,
-        "num_invalid_actions": num_invalid_actions_by_env_id,
-    }
-
     # Package stats
     stats = {}
     stats["total_generate_time"] = total_generate_time
@@ -294,19 +269,12 @@
         stats["episode_count_total"] = episode_counter.total_episode_count
         stats["total_success_rate"] = episode_counter.get_total_success_rate()
 
-    return queries_all, responses_all, rewards_all, stats, running_stats
+    return queries_all, responses_all, rewards_all, stats
 
 
 if __name__ == "__main__":
 
     device = torch.device("cuda" if torch.cuda.is_available() else "cpu")
-<<<<<<< HEAD
-    model_id = "meta-llama/Llama-3.2-3B-Instruct"
-    model = AutoModelForCausalLM.from_pretrained(model_id).to(device)
-    tokenizer = AutoTokenizer.from_pretrained(model_id)
-    if tokenizer.pad_token is None:
-        tokenizer.pad_token = tokenizer.eos_token
-=======
     model_id = (
         "meta-llama/Llama-3.2-3B-Instruct"  # "HuggingFaceTB/SmolLM2-135M-Instruct"
     )
@@ -314,14 +282,12 @@
     tokenizer = AutoTokenizer.from_pretrained(model_id)    
     model = AutoModelForCausalLM.from_pretrained(model_id).to(device)
     trainer = BatchedTrajectoryPPOTrainer(model=model)
->>>>>>> e4472a3b
     generation_kwargs = {
         "max_new_tokens": 20,
         "do_sample": True,
         "top_k": 10,
         "top_p": 0.95,
         "temperature": 0.8,
-        "pad_token_id": tokenizer.pad_token_id,
     }
     env_ids = ["BabyAI-GoTo-v0", "BabyAI-Pickup-v0"]
     context_window = 3
@@ -337,14 +303,10 @@
     ]
 
     start_time = time.time()
-    queries, responses, rewards, stats, running_stats = sample_batch(
+    queries, responses, rewards, stats = sample_batch(
         envs=env_managers,
         tokenizer=tokenizer,
-<<<<<<< HEAD
-        model=model,
-=======
         trainer=trainer,
->>>>>>> e4472a3b
         generation_kwargs=generation_kwargs,
         device=device,
         batch_size=batch_size,
@@ -355,10 +317,5 @@
     elapsed_time = time.time() - start_time
     print(f"Elapsed time: {elapsed_time:.2f} seconds")
     from pprint import pprint
-<<<<<<< HEAD
-    pprint(f"Stats: {stats}")
-    pprint(f"Running stats: {running_stats}")
-=======
-
-    pprint(f"Stats: {stats}")
->>>>>>> e4472a3b
+
+    pprint(f"Stats: {stats}")