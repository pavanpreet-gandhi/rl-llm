--- conflicted
+++ resolved
@@ -5,30 +5,14 @@
 
 class EnvManager:
 
-<<<<<<< HEAD
-    def __init__(
-        self,
-        env: gym.Env,
-        invalid_action_penalty: float = -0.1,
-        consecutive_invalid_actions_allowed: int = 5,
-        reasoning_flag: bool = False,
-    ):
-        self.env = env
-        self.invalid_action_penalty = invalid_action_penalty
-        self.consecutive_invalid_actions_allowed = consecutive_invalid_actions_allowed
-        self.consecutive_invalid_actions = 0
-        # breakpoint()
-        self.reasoning_flag = reasoning_flag
-
-=======
-    def __init__(self, env_id: str, invalid_action_penalty: float = -0.1, consecutive_invalid_actions_allowed: int = 5):
+    def __init__(self, env_id: str, invalid_action_penalty: float = -0.1, consecutive_invalid_actions_allowed: int = 5, reasoning_flag: bool = False):
         self.env_id = env_id
         self.invalid_action_penalty = invalid_action_penalty
         self.consecutive_invalid_actions_allowed = consecutive_invalid_actions_allowed
         self.consecutive_invalid_actions = 0
         self.task = None
+        self.reasoning_flag = reasoning_flag
     
->>>>>>> fb33565c
     def reset(self) -> Tuple[str, str]:
         self.env = gym.make(self.env_id)
         self.consecutive_invalid_actions = 0
@@ -37,14 +21,10 @@
         self.task = utils.get_task_from_mission(mission)
         text_obs = "\n".join(info["descriptions"])
         return mission, text_obs
-<<<<<<< HEAD
-
-=======
     
     def get_task(self) -> str:
         return self.task
     
->>>>>>> fb33565c
     def step(self, text_action: str) -> Tuple[str, float, bool]:
         # breakpoint()
         if self.reasoning_flag:
